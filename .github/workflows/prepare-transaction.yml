--- conflicted
+++ resolved
@@ -37,212 +37,27 @@
   prepareTransaction:
     runs-on: ubuntu-latest
     steps:
-      - name: Validate the issue description and get the RPC URL
-        id: validate_description
-        run: |
-          trim() {
-              # 3.5.3 Shell Parameter Expansion at https://www.gnu.org/software/bash/manual/bash.html
-              local var="$*"
-              # remove leading whitespace characters
-              var="${var#"${var%%[![:space:]]*}"}"
-              # remove trailing whitespace characters
-              var="${var%"${var##*[![:space:]]}"}"
-              echo "$var"
-          }
+      - uses: actions/checkout@v4
+        with:
+          sparse-checkout: |
+            ./.github/scripts/validate_new_chain_request.sh
+          sparse-checkout-cone-mode: false
 
-          rpc_url=$(echo $ISSUE_BODY | egrep -o 'https?://[^ ]+' -m 1 | head -1)
+      - name: Run the validation script
+        run: . ./github/scripts/validate_new_chain_request.sh
+        env:
+          ISSUE_BODY: ${{ env.ISSUE_BODY }}
+          GITHUB_TOKEN: ${{ secrets.GITHUB_TOKEN }}
+          NUMBER: ${{ env.NUMBER }}
+          REPO: ${{ env.REPO }}
+          FACTORY_ADDRESS: ${{ env.FACTORY_ADDRESS }}
+          FACTORY_BYTECODE: ${{ env.FACTORY_BYTECODE }}
+          FACTORY_DEPLOYER_ADDRESS: ${{ env.FACTORY_DEPLOYER_ADDRESS }}
+          ERROR_MSG_RPC_FAILURE: ${{ env.ERROR_MSG_RPC_FAILURE }}
+          ERROR_MSG_CHAINLIST_FAILURE: ${{ env.ERROR_MSG_CHAINLIST_FAILURE }}
+          ERROR_MSG_PREFUND_CHECK: ${{ env.ERROR_MSG_PREFUND_CHECK }}
+          SUCCESS_MSG: ${{ env.SUCCESS_MSG }}
 
-          if [ -z "$rpc_url" ]; then
-<<<<<<< HEAD
-            echo "COMMENT_OUTPUT=\"$ERROR_MSG_RPC_FAILURE\"" >> $GITHUB_ENV
-            exit 1
-          fi
-
-          rpc_url="$(trim $rpc_url)"
-=======
-            echo "COMMENT_OUTPUT="$ERROR_MSG_RPC_FAILURE"" >> $GITHUB_ENV
-            exit 1
-          fi
-
-          rpc_url=$(trim $rpc_url)
->>>>>>> 95ac1348
-          echo "Extracted RPC url: $rpc_url. Trying to get the chain id..."
-          response=$(curl $rpc_url --location --header \
-            'Content-Type: application/json' --data '{
-                          "jsonrpc": "2.0",
-                          "method": "eth_chainId",
-                          "params": [],
-                          "id": 5413
-                      }')
-
-          if jq -e . >/dev/null 2>&1 <<< "$response"; then
-              chain_id=$(echo "$response" | jq -r '.result')
-              chain_id=${chain_id#0x}
-              chain_id=$((16#$chain_id))
-              echo "chain_id=$chain_id" >> $GITHUB_OUTPUT
-              echo "rpc_url=$rpc_url" >> $GITHUB_OUTPUT
-          else
-              echo "Failed to parse JSON, or got false/null"
-<<<<<<< HEAD
-              echo "COMMENT_OUTPUT=\"$ERROR_MSG_RPC_FAILURE\"" >> $GITHUB_ENV
-=======
-              echo "COMMENT_OUTPUT="$ERROR_MSG_RPC_FAILURE"" >> $GITHUB_ENV
->>>>>>> 95ac1348
-              exit 1
-          fi
-
-      - name: Check if the factory already deployed
-        if: success() && ${{ steps.validate_description.outputs.rpc_url != null }}
-        env:
-          RPC_URL: ${{ steps.validate_description.outputs.rpc_url }}
-        run: |
-          factory_code=$(curl $RPC_URL --location --header \
-            'Content-Type: application/json' --data '{
-                          "jsonrpc": "2.0",
-                          "method": "eth_getCode",
-                          "params": ["'$FACTORY_ADDRESS'", "latest"],
-<<<<<<< HEAD
-                          "id": 5413
-=======
-                          "id": "0x5afe"
->>>>>>> 95ac1348
-                      }')
-
-          if jq -e . >/dev/null 2>&1 <<< "$factory_code"; then
-            factory_code=$(jq -r '.result' <<< "$factory_code")
-
-            if [ "$factory_code" != "0x" ]; then
-<<<<<<< HEAD
-              echo "COMMENT_OUTPUT=\"**⛔️ Error:**<br/>The factory is already deployed. Please use the existing factory at $FACTORY_ADDRESS.\"" >> $GITHUB_ENV
-=======
-              echo "COMMENT_OUTPUT=**⛔️ Error:**<br/>The factory is already deployed. Please use the existing factory at $FACTORY_ADDRESS." >> $GITHUB_ENV
->>>>>>> 95ac1348
-              exit 1
-            fi
-          fi
-
-      - name: Check the chain in chainlist
-        if: success() && ${{ steps.validate_description.outputs.chain_id != null }}
-        env:
-          CHAIN_ID: ${{ steps.validate_description.outputs.chain_id }}
-        run: |
-          trim() {
-              # 3.5.3 Shell Parameter Expansion at https://www.gnu.org/software/bash/manual/bash.html
-              local var="$*"
-              # remove leading whitespace characters
-              var="${var#"${var%%[![:space:]]*}"}"
-              # remove trailing whitespace characters
-              var="${var%"${var##*[![:space:]]}"}"
-              echo "$var"
-          }
-
-          echo "$CHAIN_ID from the RPC URL is valid. Checking the chain in chainlist..."
-          chainlist_url="https://raw.githubusercontent.com/ethereum-lists/chains/master/_data/chains/eip155-$CHAIN_ID.json"
-
-          chainlist_status_code=$(trim "$(curl -LI $chainlist_url -o /dev/null -w '%{http_code}\n' -s)")
-
-          if [ "$chainlist_status_code" == "404" ]; then
-            echo "Chain $CHAIN_ID is not in chainlist."
-<<<<<<< HEAD
-            echo "COMMENT_OUTPUT=\"$ERROR_MSG_CHAINLIST_FAILURE\"" >> $GITHUB_ENV
-=======
-            echo "COMMENT_OUTPUT="$ERROR_MSG_CHAINLIST_FAILURE"" >> $GITHUB_ENV
->>>>>>> 95ac1348
-            exit 1
-          fi
-
-      - name: Estimate Transaction and Check Pre-fund
-        if: success() && ${{ steps.validate_description.outputs.rpc_url != null }}
-        env:
-          RPC_URL: ${{ steps.validate_description.outputs.rpc_url }}
-        run: |
-          json_request='[
-              {
-                  "jsonrpc": "2.0",
-                  "method": "eth_gasPrice",
-                  "params": [],
-                  "id": 1
-              },
-              {
-                  "jsonrpc": "2.0",
-                  "method": "eth_estimateGas",
-                  "params": [
-                      {
-                          "from": "'$FACTORY_DEPLOYER_ADDRESS'",
-                          "data": "'$FACTORY_BYTECODE'"
-                      }
-                  ],
-                  "id": 2
-              }
-          ]'
-
-          response=$(curl "$RPC_URL" --location --header 'Content-Type: application/json' --data "$json_request")
-
-          if jq -e . >/dev/null 2>&1 <<< "$response"; then
-            gas_price=$(jq -r '.[0].result' <<< "$response")
-            echo "Current gas price: $gas_price"
-            gas_limit=$(jq -r '.[1].result' <<< "$response")
-            echo "Estimated deployment gas limit: $gas_limit"
-
-            if [[ "$gas_price" == "null" || "$gas_limit" == "null" ]]; then
-<<<<<<< HEAD
-              echo "COMMENT_OUTPUT=\"$ERROR_MSG_PREFUND_CHECK\"" >> $GITHUB_ENV
-=======
-              echo "COMMENT_OUTPUT="$ERROR_MSG_PREFUND_CHECK"" >> $GITHUB_ENV
->>>>>>> 95ac1348
-              exit 1
-            fi
-
-            # We multiply the gas limit by 1.4, just like the deployment script does it
-            gas_limit=$(( $gas_limit * 14 / 10 ))
-            expected_prefund=$(($gas_limit * $gas_price))
-
-            echo "Expected pre-fund: $expected_prefund"
-
-            deployer_address_balance=$(curl $RPC_URL --location --header \
-            'Content-Type: application/json' --data '{
-                          "jsonrpc": "2.0",
-                          "method": "eth_getBalance",
-                          "params": ["'$FACTORY_DEPLOYER_ADDRESS'", "latest"],
-                          "id": 5413
-                      }')
-
-            if jq -e . >/dev/null 2>&1 <<< "$deployer_address_balance"; then
-              deployer_address_balance=$(jq -r '.result' <<< "$deployer_address_balance")
-              deployer_address_balance=${deployer_address_balance#0x}
-              deployer_address_balance=$((16#$deployer_address_balance))
-              echo "Deployer address balance: $deployer_address_balance"
-
-              if [ "$deployer_address_balance" -lt "$expected_prefund" ]; then
-<<<<<<< HEAD
-                echo "COMMENT_OUTPUT=\"**⛔️ Error:**<br/>The deployer address is not pre-funded. Please send $expected_prefund wei to $FACTORY_DEPLOYER_ADDRESS and try again.\"" >> $GITHUB_ENV
-                exit 1
-              fi
-            else
-              echo "COMMENT_OUTPUT=\"$ERROR_MSG_PREFUND_CHECK\"" >> $GITHUB_ENV 
-              exit 1
-            fi
-          else
-            echo "COMMENT_OUTPUT=\"$ERROR_MSG_PREFUND_CHECK\"" >> $GITHUB_ENV
-            exit 1
-          fi
-
-          echo "COMMENT_OUTPUT=\"$SUCCESS_MSG\"" >> $GITHUB_ENV
-=======
-                echo "COMMENT_OUTPUT=**⛔️ Error:**<br/>The deployer address is not pre-funded. Please send $expected_prefund wei to $FACTORY_DEPLOYER_ADDRESS and try again." >> $GITHUB_ENV
-                exit 1
-              fi
-            else
-              echo "COMMENT_OUTPUT="$ERROR_MSG_PREFUND_CHECK"" >> $GITHUB_ENV 
-              exit 1
-            fi
-          else
-            echo "COMMENT_OUTPUT="$ERROR_MSG_PREFUND_CHECK"" >> $GITHUB_ENV
-            exit 1
-          fi
-
-          echo "COMMENT_OUTPUT="$SUCCESS_MSG"" >> $GITHUB_ENV
->>>>>>> 95ac1348
       - name: Post Comment to the Issue
         if: always()
         env:
